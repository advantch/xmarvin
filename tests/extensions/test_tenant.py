--- conflicted
+++ resolved
@@ -1,5 +1,4 @@
 import asyncio
-<<<<<<< HEAD
 import pytest
 from marvin.extensions.utilities.tenant import (
     tenant_context,
@@ -10,16 +9,6 @@
     clear_thread_state,
     get_current_tenant_id,
     _tenant_state,
-=======
-
-import pytest
-from marvin.extensions.utilities.tenant import (
-    _tenant_state,
-    clear_thread_state,
-    empty_tenant_context,
-    get_current_tenant_id,
-    get_tenant_metadata,
->>>>>>> 10c72beb
     set_current_tenant_id,
     set_tenant_metadata,
     set_thread_state,
@@ -55,12 +44,4 @@
     clear_thread_state("tenant4")
     assert "tenant4" not in _tenant_state.get()
 
-<<<<<<< HEAD
-    print("All tests passed!")
-=======
-    print("All tests passed!")
-
-
-# Run the test
-asyncio.run(test_tenant_context())
->>>>>>> 10c72beb
+    print("All tests passed!")