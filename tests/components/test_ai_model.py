--- conflicted
+++ resolved
@@ -102,18 +102,12 @@
             """
             The conference for best LLM framework will feature talks by
             Adam, Nate, Jeremiah, Marvin, and Billy Bob Thornton.
-<<<<<<< HEAD
-        """)
+        """
+        )
         assert len(set(x.speakers)) == 5
         assert set(x.speakers) == set(
             ["Adam", "Nate", "Jeremiah", "Marvin", "Billy Bob Thornton"]
         )
-=======
-        """
-        )
-        assert len(set(x.speakers)) == 3
-        assert set(x.speakers) == set(["Adam", "Nate", "Jeremiah"])
->>>>>>> 8a5ee9b5
 
     @pytest.mark.xfail(reason="regression in OpenAI function-using models")
     def test_history(self):
