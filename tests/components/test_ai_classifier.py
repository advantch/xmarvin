from enum import Enum

from marvin import ai_classifier
from typing_extensions import Literal

from tests.utils import pytest_mark_class

Sentiment = Literal["Positive", "Negative"]


class GitHubIssueTag(Enum):
    BUG = "bug"
    FEATURE = "feature"
    ENHANCEMENT = "enhancement"
    DOCS = "docs"


@pytest.mark.skip(reason="ai_classifier doesnt really work imo")
@pytest_mark_class("llm")
class TestAIClassifer:
    class TestLiteral:
        def test_ai_classifier_literal_return_type(self):
            @ai_classifier
            def sentiment(text: str) -> Sentiment:
                """Classify sentiment"""

            result = sentiment("Great!")

            assert result == "Positive"

        def test_ai_classifier_literal_return_type_with_docstring(self):
            @ai_classifier
            def sentiment(text: str) -> Sentiment:
                """Classify sentiment - also its opposite day"""

            result = sentiment("Great!")

            assert result == "Negative"

    class TestEnum:
        def test_ai_classifier_enum_return_type(self):
            @ai_classifier
            def labeler(text: str) -> GitHubIssueTag:
                """Classify GitHub issue tags"""

            result = labeler("improve the docs you slugs")

<<<<<<< HEAD
            assert result == GitHubIssueTag.DOCS
=======
            assert result == GitHubIssueTag.DOCS

    class TestList:
        def test_ai_classifier_list_return_type(self):
            @ai_classifier
            def labeler(text: str) -> list[str]:
                """Select from the following GitHub issue tags

                - bug
                - feature
                - enhancement
                - docs
                """

            result = labeler("i found a bug in the example from the docs")

            assert set(result) == {"bug", "docs"}
>>>>>>> 5c65d3ba
<|MERGE_RESOLUTION|>--- conflicted
+++ resolved
@@ -45,24 +45,4 @@
 
             result = labeler("improve the docs you slugs")
 
-<<<<<<< HEAD
-            assert result == GitHubIssueTag.DOCS
-=======
-            assert result == GitHubIssueTag.DOCS
-
-    class TestList:
-        def test_ai_classifier_list_return_type(self):
-            @ai_classifier
-            def labeler(text: str) -> list[str]:
-                """Select from the following GitHub issue tags
-
-                - bug
-                - feature
-                - enhancement
-                - docs
-                """
-
-            result = labeler("i found a bug in the example from the docs")
-
-            assert set(result) == {"bug", "docs"}
->>>>>>> 5c65d3ba
+            assert result == GitHubIssueTag.DOCS