--- conflicted
+++ resolved
@@ -2,23 +2,19 @@
 
 ## Basic Installation
 
-
 You can install Marvin with `pip` (note that Marvin requires Python 3.9+):
 
 ```shell
-pip install -U marvin
+pip install marvin
 ``` 
 
 To verify your installation, run `marvin --help` in your terminal. 
 
-<<<<<<< HEAD
 You can upgrade to the latest released version at any time:
 
 ```shell
 pip install marvin -U
 ```
-=======
->>>>>>> 6f9b54f0
 
 !!! warning "Breaking changes in 1.0"
     Please note that Marvin 1.0 introduces a number of breaking changes and is not compatible with Marvin 0.X.
