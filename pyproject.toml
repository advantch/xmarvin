[project]
name = "marvin"
dynamic = ["version"]
description = "A lightweight AI engineering toolkit for building natural language interfaces that are reliable, scalable, and easy to trust."
readme = "README.md"
license = { file = "LICENSE" }
classifiers = [
    "Programming Language :: Python :: 3 :: Only",
    "Topic :: Scientific/Engineering :: Artificial Intelligence",
]
keywords = ["ai", "chatbot", "llm", "NLP", "natural language processing"]
requires-python = ">=3.9"
dependencies = [
    "cachetools>=5",
    "fastapi",
    "httpx>=0.24.1",
    "jinja2>=3.1.2",
    "jsonpatch>=1.33",
    "openai>=1.1.0",
    "pydantic>=2.4.2",
    "pydantic_settings",
    "rich>=12",
    "tiktoken>=0.4.0",
    "typer>=0.9.0",
    "typing_extensions>=4.0.0",
    "tzdata>=2023.3", # need for windows
    "uvicorn>=0.22.0"
]

[project.optional-dependencies]
generator = ["datamodel-code-generator>=0.20.0"]
chromadb = ["chromadb"]
prefect = ["prefect>=2.14.9"]
dev = [
    "marvin[tests]",
    "black[jupyter]",
    "ipython",
    "mkdocs-autolinks-plugin~=0.7",
    "mkdocs-awesome-pages-plugin~=2.8",
    "mkdocs-markdownextradata-plugin~=0.2",
    "mkdocs-jupyter>=0.24.1",
    "mkdocs-material[imaging]>=9.1.17",
    "mkdocstrings[python]~=0.22",
    "pdbpp~=0.10",
    "pre-commit>=2.21,<4.0",
    "pydantic[dotenv]",
    "ruff",
]
tests = [
    "pytest-asyncio>=0.18.2,!=0.22.0,<0.23.0",
    "pytest-env>=0.8,<2.0",
    "pytest-rerunfailures>=10,<14",
    "pytest-sugar~=0.9",
    "pytest~=7.3.1",
    "pytest-timeout",
    "pytest-xdist",
]
<<<<<<< HEAD
slackbot = ["marvin[prefect]", "numpy", "marvin[chromadb]"]
tpuf = ["turbopuffer[fast]"]
rag = [
    "bs4",
    "fake-useragent>=1.4.0",
    "pypdf",
    "aiofiles",
    "chardet",
    "xxhash",
    "yake",
    "chromadb",
    "marvin[tpuf]"
]
=======
slackbot = ["marvin[prefect]", "numpy", "marvin[chromadb]", "gh-util"]

>>>>>>> bac10d1f
[project.urls]
Code = "https://github.com/prefecthq/marvin"
Documentation = "https://www.askmarvin.ai"

[project.scripts]
marvin = "marvin.cli:app"

[build-system]
requires = ["setuptools>=45", "setuptools_scm[toml]>=6.2"]
build-backend = "setuptools.build_meta"

[tool.setuptools_scm]
write_to = "src/marvin/_version.py"

# pytest configuration
[tool.pytest.ini_options]
markers = [
    "llm: indicates that a test calls an LLM (may be slow).",
    "no_llm: indicates that a test does not require an LLM."
    ]
timeout = 20
testpaths = ["tests"]

norecursedirs = [
    "*.egg-info",
    ".git",
    ".mypy_cache",
    ".pytest_cache",
    ".ruff_cache",
    ".vscode",
    "node_modules",
]

asyncio_mode = 'auto'

filterwarnings = [
    "ignore:'crypt' is deprecated and slated for removal in Python 3.13:DeprecationWarning",
]
env = [
    "MARVIN_TEST_MODE=1",
    # use 3.5 for tests by default
    'D:MARVIN_CHAT_COMPLETIONS_MODEL=gpt-3.5-turbo',
    'D:MARVIN_CHAT_COMPLETIONS_TEMPERATURE=0.0',
    'D:MARVIN_LOG_VERBOSE=1',
    'D:MARVIN_LOG_LEVEL=DEBUG',
    'PYTEST_TIMEOUT=20',
]

# black configuration
[tool.black]
preview = true

# ruff configuration
[tool.ruff]
extend-select = ["I"]
target-version = "py39"
dummy-variable-rgx = "^(_+|(_+[a-zA-Z0-9_]*[a-zA-Z0-9]+?))$" # default, but here in case we want to change it

[tool.ruff.format]
quote-style = "double"
skip-magic-trailing-comma = false

[tool.ruff.per-file-ignores]
"__init__.py" = ['I', 'F401', 'E402']
"conftest.py" = ["F401", "F403"]
'tests/fixtures/*.py' = ['F403']<|MERGE_RESOLUTION|>--- conflicted
+++ resolved
@@ -55,8 +55,7 @@
     "pytest-timeout",
     "pytest-xdist",
 ]
-<<<<<<< HEAD
-slackbot = ["marvin[prefect]", "numpy", "marvin[chromadb]"]
+slackbot = ["marvin[prefect]", "numpy", "marvin[chromadb]", "gh-util"]
 tpuf = ["turbopuffer[fast]"]
 rag = [
     "bs4",
@@ -69,10 +68,7 @@
     "chromadb",
     "marvin[tpuf]"
 ]
-=======
-slackbot = ["marvin[prefect]", "numpy", "marvin[chromadb]", "gh-util"]
 
->>>>>>> bac10d1f
 [project.urls]
 Code = "https://github.com/prefecthq/marvin"
 Documentation = "https://www.askmarvin.ai"
