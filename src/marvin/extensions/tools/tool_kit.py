from typing import List, Literal

<<<<<<< HEAD
from marvin.extensions.types.base import BaseSchemaConfig
from pydantic import BaseModel, Field, computed_field, model_validator

=======
from apps.common.schema import BaseSchemaConfig
>>>>>>> 10c72beb
from marvin.extensions.tools.tool import ApiTool, Tool
from pydantic import BaseModel, Field, computed_field, model_validator


class ToolKitTokenIntegration(BaseModel):
    id: str = Field(description="DB ID of the token integration")
    type: Literal["oauth", "api"] = Field(
        description="Type of token for the toolkit", default="oauth"
    )
    active: bool = Field(description="Whether the integration is active", default=True)


class ToolKit(BaseModel):
    id: str = Field(description="DB ID of the toolkit")
    name: str = Field(description="Name of the toolkit")
    description: str = Field(description="Description of the toolkit")
    tools: List[ApiTool] | None = Field(
        description="List of tools in the toolkit", default=None
    )
    tool_ids: List[str] | None = Field(
        description="List of tool IDs in the toolkit", default=None
    )
    requires_config: bool = Field(
        description="Whether the toolkit requires a config", default=False
    )
    config_type: Literal["static", "integration"] = Field(
        description="Type of config for the toolkit", default="static"
    )
    config_schema: dict | None = Field(
        description="Configuration schema for the toolkit", default=None
    )
    config: dict | None = Field(
        description="Configuration for the toolkit", default=None
    )
    db_id: str | None = Field(description="Database ID for the toolkit", default=None)
    categories: list[str] = Field(
        description="Categories for the toolkit", default=None
    )
    active_tools: list[str] = Field(
        description="Active tools for the toolkit", default=None
    )
    icon: str | None = Field(description="Icon for the toolkit", default=None)
    requires_integration: bool = Field(
        description="Whether the toolkit requires an integration", default=False
    )
    integrations: List[ToolKitTokenIntegration] | None = Field(
        description="List of integrations for the toolkit", default=None
    )

    class Config(BaseSchemaConfig):
        pass

    @model_validator(mode="after")
    def validate_tools(self):
        if self.tools is None and self.tool_ids is None:
            raise ValueError("Either tools or tool_ids must be provided")
        return self

    @model_validator(mode="after")
    def validate_active_tools(self):
        if self.active_tools is None or (
            isinstance(self.active_tools, list) and len(self.active_tools) == 0
        ):
            self.active_tools = [t.name for t in self.tools]
        return self

    @computed_field
    def actions(self) -> int:
        return len(self.tools)

    def to_tool_list(self) -> List[ApiTool]:
        tools = []
        from .getters import get_tool  # noqa

        if self.tools is not None:
            tools.extend(self.tools)
        if self.tool_ids is not None:
            tools.extend([get_tool(tool_id) for tool_id in self.tool_ids])
        return tools

    def to_runnable_tool_list(self) -> List[Tool]:
        tools = []
        from .getters import get_tool  # noqa

        if self.tools is not None:
            tools.extend(self.tools)
        if self.tool_ids is not None:
            tools.extend([get_tool(tool_id) for tool_id in self.tool_ids])
        return tools

    def list_tools(self) -> List[str]:
        return [t.name for t in self.to_tool_list()]

    def get_tool(self, tool_name: str) -> ApiTool:
        for t in self.to_tool_list():
            if t.name == tool_name:
                return t
        raise ValueError(f"Tool '{tool_name}' not found in toolkit.")

    def get_runnable_tool(self, tool_name: str) -> Tool:
        from .app_tools import get_tool_by_name

        for t in self.to_runnable_tool_list():
            if t.name == tool_name:
                return get_tool_by_name(tool_name)
        raise ValueError(f"Tool '{tool_name}' not found in toolkit.")

    def add_tool(self, tool: ApiTool):
        if isinstance(tool, Tool):
            tool = ApiTool(**tool.model_dump())
        self.tools.append(tool)

    def remove_tool(self, tool_name: str):
        self.tools = [t for t in self.tools if t.name != tool_name]

    @classmethod
    def create_toolkit(
        cls,
        id: str,
        tools: List[ApiTool],
        name: str,
        description: str,
        requires_config: bool = False,
        config: dict | None = None,
        config_schema: dict | None = None,
        categories: list[str] = [],
        icon: str | None = None,
        requires_integration: bool = False,
        config_type: Literal["static", "integration"] = "static",
    ):
        return cls(
            name=name,
            id=id,
            description=description,
            tools=[ApiTool(**t.model_dump()) for t in tools],
            requires_config=requires_config,
            config=config,
            config_schema=config_schema,
            categories=categories,
            icon=icon,
            requires_integration=requires_integration,
            config_type=config_type,
        )<|MERGE_RESOLUTION|>--- conflicted
+++ resolved
@@ -1,12 +1,8 @@
 from typing import List, Literal
 
-<<<<<<< HEAD
 from marvin.extensions.types.base import BaseSchemaConfig
 from pydantic import BaseModel, Field, computed_field, model_validator
 
-=======
-from apps.common.schema import BaseSchemaConfig
->>>>>>> 10c72beb
 from marvin.extensions.tools.tool import ApiTool, Tool
 from pydantic import BaseModel, Field, computed_field, model_validator
 
