from collections import deque
import traceback
from typing import Any, Dict, Iterable, List

<<<<<<< HEAD
from pydantic import BaseModel, Field

=======
from apps.ai.agent.monitoring.logging import pretty_log
from apps.dashboard.sql_utils import passes_blacklist
>>>>>>> 10c72beb
from marvin.extensions.tools.services.sql_database import SQLDatabase
from marvin.extensions.tools.tool import get_config_from_context, tool
from marvin.extensions.tools.tool_kit import ToolKit
from pydantic import BaseModel, Field

import sqlparse
from sqlparse.sql import TokenList, Token
from sqlparse.tokens import Keyword

REPORTS_PARAM_TOKEN = "$$"

def passes_blacklist(
    sql: str, blacklist: Iterable[str] = None
) -> tuple[bool, Iterable[str]]:
    sql_strings = sqlparse.split(sql)
    keyword_tokens = set()
    for sql_string in sql_strings:
        statements = sqlparse.parse(sql_string)
        for statement in statements:
            for token in walk_tokens(statement):
                if not token.is_whitespace and not isinstance(token, TokenList):
                    if token.ttype in Keyword:
                        keyword_tokens.add(str(token.value).upper())

    blacklist = blacklist or app_settings.REPORTS_SQL_BLACKLIST
    fails = [bl_word for bl_word in blacklist if bl_word.upper() in keyword_tokens]

    return not bool(fails), fails


def walk_tokens(token: TokenList) -> Iterable[Token]:
    """
    Generator to walk all tokens in a Statement
    https://stackoverflow.com/questions/54982118/parse-case-when-statements-with-sqlparse
    :param token: TokenList
    """
    queue = deque([token])
    while queue:
        token = queue.popleft()
        if isinstance(token, TokenList):
            queue.extend(token)
        yield token
        
class QueryResult(BaseModel):
    data: List[Dict[str, Any]] = Field(description="The result data of the query")
    headers: List[str] = Field(description="The column headers of the result")
    message: str = Field(description="Additional message about the query execution")


class TableList(BaseModel):
    tables: List[str] = Field(description="List of available tables in the database")


class TableDescription(BaseModel):
    description: str = Field(
        description="CREATE TABLE statements for the specified tables"
    )


class TableCreateColumn(BaseModel):
    name: str = Field(description="The name of the column")
    type: str = Field(description="The type of the column")


class TableCreate(BaseModel):
    table_name: str = Field(description="The name of the table to create")
    columns: List[TableCreateColumn] | List[str] = Field(
        description="The columns of the table"
    )


class RowData(BaseModel):
    values: Dict[str, Any] = Field(
        description="Dictionary of column names and their values"
    )


class RowCondition(BaseModel):
    condition: str = Field(description="SQL condition for identifying the row(s)")


class RowUpdate(BaseModel):
    updates: Dict[str, Any] = Field(
        description="Dictionary of column names and their new values"
    )
    condition: str = Field(
        description="SQL condition for identifying the row(s) to update"
    )


class ColumnDefinition(BaseModel):
    name: str = Field(description="Name of the column")
    type: str = Field(description="SQL type of the column")


class Config(BaseModel):
    database: str = Field(description="The name of the database", default="default")
    url: str = Field(description="The URL of the database", default="")
    use_default_database: bool = Field(
        description="Whether to use the default database", default=True
    )
    readonly: bool = Field(
        description="Whether the database is readonly", default=False
    )


SQL_READ_BLACKLIST = (
    "COMMIT",
    "DELETE",
    "MERGE",
    "REPLACE",
    "ROLLBACK",
    "SET",
    "START",
    "UPDATE",
    "UPSERT",
    "ALTER",
    "CREATE",
    "DROP",
    "RENAME",
    "TRUNCATE",
    "GRANT",
    "REVOKE",
)


def db_connection(url):
    # if db is neon then add options endpoint
    engine_args = {}
    if "postgresql" in url:
        url = url.replace("postgresql", "postgresql+psycopg")
    if "neon.tech" in url and "options=endpoint" not in url:
        ex = url.split("@")[1]
        endpoint = ex.split(".")[0]
        url = url + f"&options=endpoint%3D{endpoint}"
    if "sqlite" in url:
        engine_args = {"connect_args": {"check_same_thread": False}}
    return SQLDatabase.from_uri(url, engine_args=engine_args)


@tool(
    name="db_query",
    description="Query database table and receive the result",
    config=Config().model_json_schema(),
)
def db_query(query: str) -> QueryResult:
    config = get_config_from_context(config_key=["database", "default_database"])
    url = config.get("url")
    readonly = config.get("readonly", True)

    if readonly:
        passes, reason = passes_blacklist(query, blacklist=SQL_READ_BLACKLIST)
        if not passes:
            return QueryResult(data=[], headers=[], message=f"Error: {reason}")

    try:
        connection = db_connection(url)
        result = connection.run(query)
        if result.get("data") and len(result.get("data")) > 0:
            return QueryResult(
                data=result.get("data"),
                headers=result.get("headers"),
                message="Query has been run and data is visible to user.",
            )
        return QueryResult(data=[], headers=[], message="Success: Query executed.")
    except Exception as e:
        traceback.print_exc()
        return QueryResult(data=[], headers=[], message=f"Error: {str(e)}")


@tool(
    name="db_list_tables",
    description="Lists the available tables in the database",
    config=Config().model_json_schema(),
)
def db_list_tables() -> TableList:
    config = get_config_from_context(config_key=["database", "default_database"])
    url = config.get("url")
    try:
        connection = db_connection(url)
        tables = connection.get_usable_table_names()
        return TableList(tables=tables)
    except Exception as e:
        return TableList(tables=[], message=f"Error: {str(e)}")


@tool(
    name="db_describe_tables",
    description="Describes the specified tables in the database",
    config=Config().model_json_schema(),
)
def db_describe_tables(tables: List[str]) -> TableDescription:
    config = get_config_from_context(config_key="database")
    url = config.get("url")
    try:
        connection = db_connection(url)
        definition = connection.get_table_info(tables)
        return TableDescription(description=definition)
    except Exception as e:
        return TableDescription(description=f"Error: {str(e)}")

@tool(
    name="db_create_table",
    description="Creates a new table in the database",
    config=Config().model_json_schema(),
)
def db_create_table(table: TableCreate) -> TableDescription:
    config = get_config_from_context(config_key=["database", "default_database"])
    url = config.get("url")
    allow_create = not config.get("readonly", False)
    if isinstance(table, dict):
        table = TableCreate(**table)
    
    if not allow_create:
        return TableDescription(description="Error: Create is not allowed.")
    try:
        connection = db_connection(url)
        if isinstance(table.columns[0], TableCreateColumn):
            column_definitions = [f"{col.name} {col.type}" for col in table.columns]
        else:
            column_definitions = table.columns
<<<<<<< HEAD
        connection.run(f"CREATE TABLE {table.table_name} ({', '.join(column_definitions)})")
        return TableDescription(description=f"Table {table.table_name} created successfully.")
=======
        pretty_log(
            f"Creating table {table.table_name} with columns {column_definitions}"
        )
        connection.run(
            f"CREATE TABLE {table.table_name} ({', '.join(column_definitions)})"
        )
        return TableDescription(
            description=f"Table {table.table_name} created successfully."
        )
>>>>>>> 10c72beb
    except Exception as e:
        return TableDescription(description=f"Error:db_create_table: {str(e)}")


<<<<<<< HEAD
=======
@tool(
    name="db_drop_table",
    description="Drops the specified table from the database",
    config=Config().model_json_schema(),
)
def db_drop_table(table: str) -> TableDescription:
    config = get_config_from_context(config_key=["database", "default_database"])
    url = config.get("url")
    allow_drop = not config.get("readonly", False)
    if not allow_drop:
        return TableDescription(description="Error: Drop is not allowed.")
    try:
        connection = db_connection(url)
        connection.run(f"DROP TABLE {table}")
        return TableDescription(description=f"Table {table} dropped successfully.")
    except Exception as e:
        return TableDescription(description=f"Error: {str(e)}")


@tool(
    name="db_add_row",
    description="Adds a new row to the specified table",
    config=Config().model_json_schema(),
)
def db_add_row(table: str, row: RowData) -> TableDescription:
    config = get_config_from_context(config_key=["database", "default_database"])
    url = config.get("url")
    if config.get("readonly", False):
        return TableDescription(
            description="Error: Add row is not allowed in readonly mode."
        )
    if isinstance(row, dict):
        row = RowData.model_validate(row)
    try:
        connection = db_connection(url)
        columns = ", ".join(row.values.keys())
        placeholders = ", ".join(["?"] * len(row.values))
        query = f"INSERT INTO {table} ({columns}) VALUES ({placeholders})"
        pretty_log(f"Adding row to {table} with query: {query}")

        connection.run(query, list(row.values.values()))
        return TableDescription(description=f"Row added to {table} successfully.")
    except Exception as e:
        return TableDescription(description=f"Error: {str(e)}")


@tool(
    name="db_remove_row",
    description="Removes a row from the specified table based on a condition",
    config=Config().model_json_schema(),
)
def db_remove_row(table: str, condition: RowCondition) -> TableDescription:
    config = get_config_from_context(config_key=["database", "default_database"])
    url = config.get("url")
    if config.get("readonly", False):
        return TableDescription(
            description="Error: Remove row is not allowed in readonly mode."
        )

    if isinstance(condition, dict):
        condition = RowCondition.model_validate(condition)
    try:
        connection = db_connection(url)
        query = f"DELETE FROM {table} WHERE {condition.condition}"
        connection.run(query)
        return TableDescription(
            description=f"Row(s) removed from {table} successfully."
        )
    except Exception as e:
        return TableDescription(description=f"Error: {str(e)}")


@tool(
    name="db_edit_row",
    description="Edits a row in the specified table based on a condition",
    config=Config().model_json_schema(),
)
def db_edit_row(table: str, update: RowUpdate) -> TableDescription:
    config = get_config_from_context(config_key=["database", "default_database"])
    url = config.get("url")
    if config.get("readonly", False):
        return TableDescription(
            description="Error: Edit row is not allowed in readonly mode."
        )
    if isinstance(update, dict):
        update = RowUpdate.model_validate(update)
    try:
        connection = db_connection(url)
        set_clause = ", ".join([f"{k} = %s" for k in update.updates.keys()])
        query = f"UPDATE {table} SET {set_clause} WHERE {update.condition}"
        connection.run(query, list(update.updates.values()))
        return TableDescription(description=f"Row(s) in {table} updated successfully.")
    except Exception as e:
        return TableDescription(description=f"Error: {str(e)}")


@tool(
    name="db_add_column",
    description="Adds a new column to the specified table",
    config=Config().model_json_schema(),
)
def db_add_column(table: str, column: ColumnDefinition) -> TableDescription:
    config = get_config_from_context(config_key=["database", "default_database"])
    url = config.get("url")
    if config.get("readonly", False):
        return TableDescription(
            description="Error: Add column is not allowed in readonly mode."
        )
    if isinstance(column, dict):
        column = ColumnDefinition.model_validate(column)
    try:
        connection = db_connection(url)
        query = f"ALTER TABLE {table} ADD COLUMN {column.name} {column.type}"

        connection.run(query)
        return TableDescription(
            description=f"Column {column.name} added to {table} successfully."
        )
    except Exception as e:
        return TableDescription(description=f"Error: {str(e)}")


@tool(
    name="db_remove_column",
    description="Removes a column from the specified table",
    config=Config().model_json_schema(),
)
def db_remove_column(table: str, column_name: str) -> TableDescription:
    config = get_config_from_context(config_key=["database", "default_database"])
    url = config.get("url")
    if config.get("readonly", False):
        return TableDescription(
            description="Error: Remove column is not allowed in readonly mode."
        )
    try:
        connection = db_connection(url)
        query = f"ALTER TABLE {table} DROP COLUMN {column_name}"
        connection.run(query)
        return TableDescription(
            description=f"Column {column_name} removed from {table} successfully."
        )
    except Exception as e:
        return TableDescription(description=f"Error: {str(e)}")


>>>>>>> 10c72beb
@tool(name="db_query_checker", description="Checks the SQL query for common mistakes")
def db_query_checker(query: str, dialect: str) -> str:
    template = f"""
    {query}
        Double check the {dialect} query above for common mistakes, including:
        - Using NOT IN with NULL values
        - Using UNION when UNION ALL should have been used
        - Using BETWEEN for exclusive ranges
        - Data type mismatch in predicates
        - Properly quoting identifiers
        - Using the correct number of arguments for functions
        - Casting to the correct data type
        - Using the proper columns for joins

        If there are any of the above mistakes, rewrite the query.
        If there are no mistakes, just reproduce the original query.
        Use the format below:

        ```sql
        the query
        ```
    """
    return template


database_toolkit = ToolKit.create_toolkit(
    name="database",
    id="database",
    description="A toolkit for interacting with the database",
    tools=[
        db_query,
        db_list_tables,
        db_describe_tables,
        db_create_table,
    ],
    config_schema=Config().model_json_schema(),
    requires_config=True,
    icon="Database",
)


default_database_toolkit = ToolKit.create_toolkit(
    name="default_database",
    id="default_database",
    description="A toolkit for interacting with the default database",
    tools=[
        db_query,
        db_list_tables,
        db_describe_tables,
        db_create_table,
    ],
    config_schema=Config().model_json_schema(),
    requires_config=True,
    icon="Database",
    config={"defautl_database": "default", "url": "sqlite:///:memory:", "readonly": False},
)<|MERGE_RESOLUTION|>--- conflicted
+++ resolved
@@ -2,13 +2,8 @@
 import traceback
 from typing import Any, Dict, Iterable, List
 
-<<<<<<< HEAD
 from pydantic import BaseModel, Field
 
-=======
-from apps.ai.agent.monitoring.logging import pretty_log
-from apps.dashboard.sql_utils import passes_blacklist
->>>>>>> 10c72beb
 from marvin.extensions.tools.services.sql_database import SQLDatabase
 from marvin.extensions.tools.tool import get_config_from_context, tool
 from marvin.extensions.tools.tool_kit import ToolKit
@@ -230,172 +225,12 @@
             column_definitions = [f"{col.name} {col.type}" for col in table.columns]
         else:
             column_definitions = table.columns
-<<<<<<< HEAD
         connection.run(f"CREATE TABLE {table.table_name} ({', '.join(column_definitions)})")
         return TableDescription(description=f"Table {table.table_name} created successfully.")
-=======
-        pretty_log(
-            f"Creating table {table.table_name} with columns {column_definitions}"
-        )
-        connection.run(
-            f"CREATE TABLE {table.table_name} ({', '.join(column_definitions)})"
-        )
-        return TableDescription(
-            description=f"Table {table.table_name} created successfully."
-        )
->>>>>>> 10c72beb
     except Exception as e:
         return TableDescription(description=f"Error:db_create_table: {str(e)}")
 
 
-<<<<<<< HEAD
-=======
-@tool(
-    name="db_drop_table",
-    description="Drops the specified table from the database",
-    config=Config().model_json_schema(),
-)
-def db_drop_table(table: str) -> TableDescription:
-    config = get_config_from_context(config_key=["database", "default_database"])
-    url = config.get("url")
-    allow_drop = not config.get("readonly", False)
-    if not allow_drop:
-        return TableDescription(description="Error: Drop is not allowed.")
-    try:
-        connection = db_connection(url)
-        connection.run(f"DROP TABLE {table}")
-        return TableDescription(description=f"Table {table} dropped successfully.")
-    except Exception as e:
-        return TableDescription(description=f"Error: {str(e)}")
-
-
-@tool(
-    name="db_add_row",
-    description="Adds a new row to the specified table",
-    config=Config().model_json_schema(),
-)
-def db_add_row(table: str, row: RowData) -> TableDescription:
-    config = get_config_from_context(config_key=["database", "default_database"])
-    url = config.get("url")
-    if config.get("readonly", False):
-        return TableDescription(
-            description="Error: Add row is not allowed in readonly mode."
-        )
-    if isinstance(row, dict):
-        row = RowData.model_validate(row)
-    try:
-        connection = db_connection(url)
-        columns = ", ".join(row.values.keys())
-        placeholders = ", ".join(["?"] * len(row.values))
-        query = f"INSERT INTO {table} ({columns}) VALUES ({placeholders})"
-        pretty_log(f"Adding row to {table} with query: {query}")
-
-        connection.run(query, list(row.values.values()))
-        return TableDescription(description=f"Row added to {table} successfully.")
-    except Exception as e:
-        return TableDescription(description=f"Error: {str(e)}")
-
-
-@tool(
-    name="db_remove_row",
-    description="Removes a row from the specified table based on a condition",
-    config=Config().model_json_schema(),
-)
-def db_remove_row(table: str, condition: RowCondition) -> TableDescription:
-    config = get_config_from_context(config_key=["database", "default_database"])
-    url = config.get("url")
-    if config.get("readonly", False):
-        return TableDescription(
-            description="Error: Remove row is not allowed in readonly mode."
-        )
-
-    if isinstance(condition, dict):
-        condition = RowCondition.model_validate(condition)
-    try:
-        connection = db_connection(url)
-        query = f"DELETE FROM {table} WHERE {condition.condition}"
-        connection.run(query)
-        return TableDescription(
-            description=f"Row(s) removed from {table} successfully."
-        )
-    except Exception as e:
-        return TableDescription(description=f"Error: {str(e)}")
-
-
-@tool(
-    name="db_edit_row",
-    description="Edits a row in the specified table based on a condition",
-    config=Config().model_json_schema(),
-)
-def db_edit_row(table: str, update: RowUpdate) -> TableDescription:
-    config = get_config_from_context(config_key=["database", "default_database"])
-    url = config.get("url")
-    if config.get("readonly", False):
-        return TableDescription(
-            description="Error: Edit row is not allowed in readonly mode."
-        )
-    if isinstance(update, dict):
-        update = RowUpdate.model_validate(update)
-    try:
-        connection = db_connection(url)
-        set_clause = ", ".join([f"{k} = %s" for k in update.updates.keys()])
-        query = f"UPDATE {table} SET {set_clause} WHERE {update.condition}"
-        connection.run(query, list(update.updates.values()))
-        return TableDescription(description=f"Row(s) in {table} updated successfully.")
-    except Exception as e:
-        return TableDescription(description=f"Error: {str(e)}")
-
-
-@tool(
-    name="db_add_column",
-    description="Adds a new column to the specified table",
-    config=Config().model_json_schema(),
-)
-def db_add_column(table: str, column: ColumnDefinition) -> TableDescription:
-    config = get_config_from_context(config_key=["database", "default_database"])
-    url = config.get("url")
-    if config.get("readonly", False):
-        return TableDescription(
-            description="Error: Add column is not allowed in readonly mode."
-        )
-    if isinstance(column, dict):
-        column = ColumnDefinition.model_validate(column)
-    try:
-        connection = db_connection(url)
-        query = f"ALTER TABLE {table} ADD COLUMN {column.name} {column.type}"
-
-        connection.run(query)
-        return TableDescription(
-            description=f"Column {column.name} added to {table} successfully."
-        )
-    except Exception as e:
-        return TableDescription(description=f"Error: {str(e)}")
-
-
-@tool(
-    name="db_remove_column",
-    description="Removes a column from the specified table",
-    config=Config().model_json_schema(),
-)
-def db_remove_column(table: str, column_name: str) -> TableDescription:
-    config = get_config_from_context(config_key=["database", "default_database"])
-    url = config.get("url")
-    if config.get("readonly", False):
-        return TableDescription(
-            description="Error: Remove column is not allowed in readonly mode."
-        )
-    try:
-        connection = db_connection(url)
-        query = f"ALTER TABLE {table} DROP COLUMN {column_name}"
-        connection.run(query)
-        return TableDescription(
-            description=f"Column {column_name} removed from {table} successfully."
-        )
-    except Exception as e:
-        return TableDescription(description=f"Error: {str(e)}")
-
-
->>>>>>> 10c72beb
 @tool(name="db_query_checker", description="Checks the SQL query for common mistakes")
 def db_query_checker(query: str, dialect: str) -> str:
     template = f"""
