import uuid
from datetime import datetime
from enum import Enum
from typing import Any, Literal, Optional, Union
from uuid import UUID

import humps
<<<<<<< HEAD
from marvin.extensions.monitoring.logging import logger
from marvin.extensions.types.base import BaseSchemaConfig
=======
from apps.common.logging import logger
from apps.common.schema import BaseSchemaConfig
from marvin.extensions.types.data_source import DataSourceSchema
from marvin.extensions.types.tools import (
    AppCodeInterpreterTool,
    AppFileSearchTool,
    AppToolCall,
)
>>>>>>> 10c72beb
from openai.types.beta.threads.message_content import (
    ImageFileContentBlock,
    ImageURLContentBlock,
    MessageContent,
    TextContentBlock,
)
from openai.types.beta.threads.message_content_delta import (
    ImageFileDeltaBlock,
    ImageURLDeltaBlock,
    TextDeltaBlock,
)
from openai.types.beta.threads.runs.function_tool_call import (
    Function as OpenAIFunction,
)
from openai.types.beta.threads.runs.function_tool_call import (
    FunctionToolCall as OpenAIFunctionToolCall,
)
from pydantic import BaseModel, Field

<<<<<<< HEAD
from marvin.extensions.types.data_source import DataSourceSchema
from marvin.extensions.types.tools import (
    AppCodeInterpreterTool,
    AppFileSearchTool,
    AppToolCall,
)

from marvin.extensions.settings import extensions_settings
=======
>>>>>>> 10c72beb

class Function(OpenAIFunction):
    pass


class FunctionToolCall(OpenAIFunctionToolCall):
    raw_output: dict | None = None


class MessageRole(str, Enum):
    """Message role."""

    SYSTEM = "system"
    USER = "user"
    ASSISTANT = "assistant"
    FUNCTION = "function"
    TOOL = "tool"
    CHATBOT = "chatbot"


class FileMessageContent(BaseModel):
    """
    Extends File message type for our use case
    """

    type: Literal["file"]
    file_id: Optional[str] = None
    metadata: Optional[DataSourceSchema] = None

    class Config(BaseSchemaConfig):
        pass

    def as_openai_llm_message(self):
        
        storage = extensions_settings.storage.file_storage_class()
        data_source = storage.get(self.file_id)
        if data_source:
            data_source.sync_to_openai()
            return data_source.remote_reference()
        return None

    def as_llm_message(self):
        return None


class ImageMessageContent(BaseModel):
    """
    Extends Image message type for our use case
    """

    type: Literal["image"]
    file_id: Optional[str] = None
    metadata: Optional[DataSourceSchema] = None

    class Config(BaseSchemaConfig):
        pass

    def as_llm_message(self):
        storage = extensions_settings.storage.file_storage_class()
        data_source = storage.get(self.file_id)

        if data_source:
            return ImageURLContentBlock(
                **{
                    "type": "image_url",
                    "image_url": {
                        "url": data_source.base_64_string(),
                    },
                }
            )
        return None

    def as_openai_llm_message(self):
        storage = extensions_settings.storage.file_storage_class()
        data_source = storage.get(self.file_id)
        if data_source:
            data_source.sync_to_openai()
            return data_source.remote_reference()
        return None


AttachmentItem = Union[ImageMessageContent, FileMessageContent]


class Metadata(BaseModel):
    """
    Store metadata for a message.
    Attachments are used to store images and files instead of directly in the message content.
    Allows us to easily construct messages in UI
    """

    streaming: bool = False
    run_id: str | UUID | None = None
    id: str | UUID | None = None
    tool_calls: list[
        Union[AppToolCall, AppCodeInterpreterTool, AppFileSearchTool]
    ] | None | Any = None
    raw_tool_output: Any | None = None
    name: str | None = None
    type: str | None = "message"
    attachments: list[AttachmentItem] | None = None
    created: datetime = Field(default_factory=datetime.now)

    class Config:
        arbitrary_types_allowed = True
        extra = "allow"
        alias_generator = humps.camelize
        populate_by_name = True


MessageContentType = Union[
    ImageMessageContent,  # attachment
    FileMessageContent,  # attachment
    TextContentBlock,  # openai
    ImageFileDeltaBlock,  # openai delta
    ImageFileContentBlock,  # openai
    TextDeltaBlock,  # openai delta
    ImageURLDeltaBlock,  # openai delta
]


class ChatMessage(BaseModel):
    """
    Chat message for the app

    Rich container for handling all message types.
        user - user message
        assistant(agent) - assistant message including (tool calls)
        function - function message
        tool - tool message

    Images & File types
        - handled as attachments in metadata
    """

    role: MessageRole = MessageRole.USER
    content: str | list[MessageContentType] | None = None
    id: str | UUID = Field(default_factory=uuid.uuid4)
    run_id: str | UUID | None = None
    thread_id: str | UUID | None = None
    metadata: Metadata = Metadata()

    class Config(BaseSchemaConfig):
        pass

    def __str__(self) -> str:
        return f"{self.role.value}: {self.content}"

    def requires_search(self) -> bool:
        check_requires_search = False
        if self.metadata.attachments:
            for attachment in self.metadata.attachments:
                if attachment.type == "file":
                    check_requires_search = True
                    break
        return check_requires_search

    def get_text_content(self):
        if isinstance(self.content, TextContentBlock):
            return self.content.text.value
        if isinstance(self.content, str):
            return self.content
        return ""

    def as_llm_message(self):
        """As litellm message"""
<<<<<<< HEAD
        from marvin.extensions.utilities.message_parsing import to_openai_message_dict
=======
        from apps.ai.agent.utilities.message_parsing import to_openai_message_dict

>>>>>>> 10c72beb
        return to_openai_message_dict(self)

    def append_content(self, text: str):
        if isinstance(self.content, TextContentBlock):
            self.content.text = self.content.text + "\n\n" + text
        elif isinstance(self.content, list):
            if not isinstance(self.content[0], TextContentBlock):
                logger.info("Can only update text content for TextContentBlock")
                return
            self.content[0].text.value = self.content[0].text.value + "\n\n" + text

    def get_openai_assistant_attachments(self) -> list[MessageContent]:
        attachments: list[MessageContent] = []
        # only relevant for files
        for attachment in self.metadata.attachments:
            if isinstance(attachment, FileMessageContent):
                # sync to openai and return reference
                message = attachment.as_openai_llm_message()
                if message:
                    attachments.append(message)
        return attachments

    def get_openai_assistant_messages(self) -> list[MessageContent]:
        # image messages should be included
        content: list[MessageContent] = []

        # if file return as bytes
        for text_message in self.content:
            if isinstance(text_message, TextContentBlock):
                # api only accepts TextContentBlockParam - i.e. text should be string
                content.append(
                    {"text": text_message.text.value, "type": text_message.type}
                )

        for attachment in self.metadata.attachments:
            if isinstance(attachment, ImageMessageContent):
                message = attachment.as_openai_llm_message()
                if message:
                    content.append(message)
        return content<|MERGE_RESOLUTION|>--- conflicted
+++ resolved
@@ -5,49 +5,35 @@
 from uuid import UUID
 
 import humps
-<<<<<<< HEAD
 from marvin.extensions.monitoring.logging import logger
 from marvin.extensions.types.base import BaseSchemaConfig
-=======
-from apps.common.logging import logger
-from apps.common.schema import BaseSchemaConfig
+from openai.types.beta.threads.message_content import (
+    ImageFileContentBlock,
+    ImageURLContentBlock,
+    MessageContent,
+    TextContentBlock,
+)
+from openai.types.beta.threads.message_content_delta import (
+    ImageFileDeltaBlock,
+    ImageURLDeltaBlock,
+    TextDeltaBlock,
+)
+from openai.types.beta.threads.runs.function_tool_call import (
+    Function as OpenAIFunction,
+)
+from openai.types.beta.threads.runs.function_tool_call import (
+    FunctionToolCall as OpenAIFunctionToolCall,
+)
+from pydantic import BaseModel, Field
+
 from marvin.extensions.types.data_source import DataSourceSchema
 from marvin.extensions.types.tools import (
     AppCodeInterpreterTool,
     AppFileSearchTool,
     AppToolCall,
 )
->>>>>>> 10c72beb
-from openai.types.beta.threads.message_content import (
-    ImageFileContentBlock,
-    ImageURLContentBlock,
-    MessageContent,
-    TextContentBlock,
-)
-from openai.types.beta.threads.message_content_delta import (
-    ImageFileDeltaBlock,
-    ImageURLDeltaBlock,
-    TextDeltaBlock,
-)
-from openai.types.beta.threads.runs.function_tool_call import (
-    Function as OpenAIFunction,
-)
-from openai.types.beta.threads.runs.function_tool_call import (
-    FunctionToolCall as OpenAIFunctionToolCall,
-)
-from pydantic import BaseModel, Field
-
-<<<<<<< HEAD
-from marvin.extensions.types.data_source import DataSourceSchema
-from marvin.extensions.types.tools import (
-    AppCodeInterpreterTool,
-    AppFileSearchTool,
-    AppToolCall,
-)
 
 from marvin.extensions.settings import extensions_settings
-=======
->>>>>>> 10c72beb
 
 class Function(OpenAIFunction):
     pass
@@ -214,12 +200,7 @@
 
     def as_llm_message(self):
         """As litellm message"""
-<<<<<<< HEAD
         from marvin.extensions.utilities.message_parsing import to_openai_message_dict
-=======
-        from apps.ai.agent.utilities.message_parsing import to_openai_message_dict
-
->>>>>>> 10c72beb
         return to_openai_message_dict(self)
 
     def append_content(self, text: str):
