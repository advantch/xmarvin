"""Base interface class for storing chat history per user."""

from abc import abstractmethod
from io import BytesIO
from typing import Any, List, Optional
<<<<<<< HEAD
from abc import ABC, abstractmethod
from typing import BinaryIO, Optional, Union
from uuid import UUID
=======
>>>>>>> 10c72beb

from marvin.extensions.types import ChatMessage
from marvin.utilities.asyncio import ExposeSyncMethodsMixin
from pydantic import BaseModel


class BaseChatStore(ABC, ExposeSyncMethodsMixin):
    @classmethod
    def class_name(cls) -> str:
        """Get class name."""
        return "BaseChatStore"

    @abstractmethod
    async def set_messages_async(
        self, key: str, messages: List[ChatMessage], **kwargs
    ) -> None:
        """Set messages for a key."""
        ...

    @abstractmethod
    async def get_messages_async(self, key: str, **kwargs) -> List[ChatMessage]:
        """Get messages for a key."""
        ...

    @abstractmethod
    async def add_message_async(self, key: str, message: ChatMessage, **kwargs) -> None:
        """Add a message for a key."""
        ...

    @abstractmethod
    async def delete_messages_async(
        self, key: str, **kwargs
    ) -> Optional[List[ChatMessage]]:
        """Delete messages for a key."""
        ...

    @abstractmethod
    async def delete_message_async(self, key: str, idx: int) -> Optional[ChatMessage]:
        """Delete specific message for a key."""
        ...

    @abstractmethod
    async def delete_last_message_async(self, key: str) -> Optional[ChatMessage]:
        """Delete last message for a key."""
        ...

    @abstractmethod
    async def get_keys_async(self) -> List[str]:
        """Get all keys."""
        ...

    async def add_files_async(self, key: str, files: List[Any]) -> List[Any]:
        """Add files for a key."""
        raise NotImplementedError("add_files_async is not implemented")


class BaseThreadStore(ABC, ExposeSyncMethodsMixin):
    @abstractmethod
    async def get_or_add_thread_async(
        self, thread_id: str, tenant_id: str
    ) -> "BaseThreadStore":
        """Get or create a thread."""
        ...


class BaseFileStorage(ABC, ExposeSyncMethodsMixin):
    @abstractmethod
    async def save_file(self, file: BinaryIO, file_id: Union[str, UUID], metadata: Optional[dict] = None) -> dict:
        """Save a file to storage and return its metadata."""
        pass

    @abstractmethod
    async def get_file(self, file_id: Union[str, UUID]) -> BinaryIO:
        """Retrieve a file from storage."""
        pass

    @abstractmethod
    async def delete_file(self, file_id: Union[str, UUID]) -> None:
        """Delete a file from storage."""
        pass

    @abstractmethod
    async def get_file_metadata(self, file_id: Union[str, UUID]) -> dict:
        """Retrieve metadata for a file."""
        pass


class BaseRunStorage(ABC, ExposeSyncMethodsMixin):
    @abstractmethod
    async def create(self, **kwargs) -> "BaseRunStorage":
        """Create a run."""
        ...

    
    @abstractmethod
    async def update(self, **kwargs) -> "BaseRunStorage":
        """Update a run."""
        ...

class BaseAgentStorage(ABC, ExposeSyncMethodsMixin):
    @abstractmethod
    async def get_agent_config(self, agent_id: str) -> "BaseAgentStorage":
        """Get agent config."""
        ...<|MERGE_RESOLUTION|>--- conflicted
+++ resolved
@@ -3,12 +3,9 @@
 from abc import abstractmethod
 from io import BytesIO
 from typing import Any, List, Optional
-<<<<<<< HEAD
 from abc import ABC, abstractmethod
 from typing import BinaryIO, Optional, Union
 from uuid import UUID
-=======
->>>>>>> 10c72beb
 
 from marvin.extensions.types import ChatMessage
 from marvin.utilities.asyncio import ExposeSyncMethodsMixin
