--- conflicted
+++ resolved
@@ -38,7 +38,6 @@
 def unset_current_tenant_id() -> None:
     _tenant_id.set(None)
 
-<<<<<<< HEAD
 @asynccontextmanager
 async def tenant_context(tenant_id):
     token = _tenant_id.set(tenant_id)
@@ -54,32 +53,6 @@
         yield
     finally:
         _tenant_id.reset(token)
-=======
-
-class tenant_context(ContextDecorator):
-    def __init__(self, *args, **kwargs):
-        self.tenant_id = args[0]
-        self.token = None
-        super().__init__()
-
-    def __enter__(self):
-        self.token = _tenant_id.set(self.tenant_id)
-
-    def __exit__(self, *exc):
-        _tenant_id.reset(self.token)
-
-
-class empty_tenant_context(ContextDecorator):
-    def __init__(self, *args, **kwargs):
-        self.token = None
-        super().__init__()
-
-    def __enter__(self):
-        self.token = _tenant_id.set(None)
-
-    def __exit__(self, *exc):
-        _tenant_id.reset(self.token)
->>>>>>> 10c72beb
 
 
 def default_tenant_dns_settings():
@@ -99,41 +72,4 @@
 def clear_thread_state(tenant_id: str):
     current_state = _tenant_state.get()
     current_state.pop(tenant_id, None)
-    _tenant_state.set(current_state)
-
-# Test
-import asyncio
-import pytest
-
-@pytest.mark.asyncio
-async def test_tenant_context():
-    async def check_tenant(expected_id):
-        assert get_current_tenant_id() == expected_id
-
-    # Test tenant_context
-    async with tenant_context("tenant1"):
-        await check_tenant("tenant1")
-        async with tenant_context("tenant2"):
-            await check_tenant("tenant2")
-        await check_tenant("tenant1")
-
-    # Test empty_tenant_context
-    set_current_tenant_id("tenant3")
-    async with empty_tenant_context():
-        await check_tenant(None)
-    await check_tenant("tenant3")
-
-    # Test set_tenant_metadata and get_tenant_metadata
-    set_tenant_metadata({"key": "value"})
-    assert get_tenant_metadata() == {"key": "value"}
-
-    # Test set_thread_state and clear_thread_state
-    set_thread_state("tenant4", {"data": "test"})
-    assert _tenant_state.get()["tenant4"] == {"data": "test"}
-    clear_thread_state("tenant4")
-    assert "tenant4" not in _tenant_state.get()
-
-    print("All tests passed!")
-
-# Run the test
-asyncio.run(test_tenant_context())+    _tenant_state.set(current_state)