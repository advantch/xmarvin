--- conflicted
+++ resolved
@@ -30,23 +30,7 @@
 
                 return data
             except Exception as e:
-<<<<<<< HEAD
                 logger.error(f"Failed to serialize {cleaned_obj} {e}")  
-=======
-                logger.error(f"Failed to serialize {cleaned_obj} {e}")
-                # try:
-                #     from marvin.extensions.types.tools import AppCodeInterpreterTool, AppFileSearchTool
-
-                #     if isinstance(cleaned_obj, AppCodeInterpreterTool):
-                #         d = AppCodeInterpreterTool.dump(cleaned_obj)
-                #         rich.print(d, "test code interpreter tool")
-                #         return d
-                #     if isinstance(cleaned_obj, AppFileSearchTool):
-                #         return AppFileSearchTool.model_dump(cleaned_obj)
-                # except Exception as e:
-                #     logger.error(f"Failed to serialize {cleaned_obj} {e}")
-
->>>>>>> 10c72beb
                 return str(cleaned_obj)
 
         if isinstance(cleaned_obj, UUID):
