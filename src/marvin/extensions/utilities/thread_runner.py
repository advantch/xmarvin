"""
Runners for agents.
Used to
    - create the context for the run.
    - ensures all tools, agents, components are available in context

"""

import asyncio
import os
import traceback
from contextlib import contextmanager

import litellm
<<<<<<< HEAD

import rich
from marvin.extensions.event_handlers.default_assistant_event_handler import (
    DefaultAssistantEventHandler,
)
from marvin.beta.assistants import Assistant
from marvin.beta.local.thread import LocalThread
from marvin.extensions.utilities.configure_preset import configure_internal_sql_agent
from marvin.extensions.storage.base import BaseRunStorage, BaseThreadStore
from marvin.extensions.types.start_run import StartRunSchema
from marvin.extensions.monitoring.logging import logger
from marvin.extensions.utilities.tenant import get_current_tenant_id, set_current_tenant_id
from marvin.extensions.settings import extensions_settings

=======
import rich
from apps.ai.schema import StartRunSchema
from apps.common.logging import logger
from apps.tenants.utils import get_current_tenant_id, set_current_tenant_id
from django.conf import settings
from django.core.cache import cache
>>>>>>> 10c72beb
from marvin import settings as marvin_settings
from marvin.beta.assistants import Assistant
from marvin.extensions.event_handlers.default_assistant_event_handler import (
    DefaultAssistantEventHandler,
)
from marvin.extensions.memory.temp_memory import Memory
<<<<<<< HEAD
from marvin.extensions.storage.simple_chatstore import SimpleThreadStore
=======
from marvin.extensions.models import Agent, Run
from marvin.extensions.storage.simple_chatstore import (
    SimpleChatStore,
    SimpleThreadStore,
)
>>>>>>> 10c72beb
from marvin.extensions.types import ChatMessage
from marvin.extensions.types.agent import AgentConfig
from marvin.extensions.utilities.assistants_api import create_thread_message
from marvin.extensions.utilities.configure_preset import configure_internal_sql_agent
from marvin.extensions.utilities.context import (
    RunContext,
    add_run_context,
    clear_run_context,
)
from marvin.extensions.utilities.streaming import send_app_event
from marvin.src.marvin.extensions.storage.base import BaseThreadStore


def update_marvin_settings(api_key: str| None = None):
    if api_key:
        marvin_settings.openai.api_key = api_key    


def update_litellm_settings(api_key: str| None = None):
    if api_key:
        litellm.openai.api_key = api_key
    else:
        litellm.openai.api_key = marvin_settings.openai.api_key


def send_close_event(data, event="close", error=None):
    logger.info(
        f"Sending close event: {event} for run: {data.run_id}:{data.channel_id}:{data.thread_id} ? error: {error}"
    )
    send_app_event(
        str(data.channel_id),
        str(data.thread_id),
        {
            "type": "close",
            "event": event,
            "runId": data.run_id,
            "errorDetail": str(error) if event == "error" else None,
            "error": "Something went wrong, please try again later."
            if event == "error"
            else None,
        },
        message_type="message",
        event=event,
        run_id=data.run_id,
    )


def verify_runtime_config(data: StartRunSchema):
    """
    Fetch db agent if available and id provided.
    - add any additional context
    Call this before constructing system prompt
    """
    if data.preset:
        rich.print(f"preset: {data.preset}")
        if data.preset == "admin":
            data = configure_internal_sql_agent(data)
        elif data.preset == "default":
            data.agent_config = AgentConfig.default_agent()
    else:
        agent_config = extensions_settings.agent_storage_class.get_agent_config(data.agent_id)
        data.agent_config = agent_config

    if data.runtime_config:
        data.agent_config.runtime_config = data.runtime_config

    return data


def save_run_data(run, context):
    storage = context.get("storage", {})
    metadata = storage.get("run_metadata", {})
    _run = metadata.pop("run", {})
    _steps = metadata.pop("steps", [])

    run.data = run.data or {}
    run.data.update(
        {
            "run": _run,
            "steps": _steps,
            "metadata": metadata,
        }
    )
    run.save()


@contextmanager
def run_context(payload: StartRunSchema):
    """
    Run and thread are automatically created and managed within this context.

    This context manager handles the creation and management of a Run and Thread
    for an AI assistant interaction. It performs the following tasks:

    1. Sets the current tenant ID.
    2. Creates or retrieves a Thread from the database.
    3. Initializes a new Run in the database.
    4. Creates a RunContext with relevant information.
    5. Yields the created Run, Thread, and Context for use in the calling code.
    6. Handles exceptions, logging errors and updating the Run status if needed.
    7. Saves run data and clears the run context upon completion.

    Args:
        payload (StartRunSchema): Contains all necessary information to start a run.

    Yields:
        tuple: A tuple containing (db_run, thread, context)
            - db_run (Run): The database Run object.
            - thread (Thread): The database Thread object.
            - context (dict): The run context dictionary.

    Raises:
        Exception: Any exception that occurs during the run is caught, logged,
                   and the run status is updated to 'failed'.
    """

    tenant_id = payload.tenant_id or get_current_tenant_id()
    set_current_tenant_id(tenant_id)

    if not payload.tenant_id:
        payload.tenant_id = tenant_id

    thread = SimpleThreadStore().get_or_add_thread(
        payload.thread_id,
        tenant_id=tenant_id,
        tags=payload.tags,
        user_id=payload.user_id,
        name=payload.message.content[0].text.value,
    )
    payload.thread_id = str(thread.id)

    db_run = extensions_settings.run_storage_class.init_db_run(
        payload.run_id,
        thread.id,
        tenant_id=tenant_id,
        agent_id=payload.agent_id,
        tags=payload.tags or ["chat", "agent"],
    )
    context = RunContext(
        channel_id=payload.channel_id,
        run_id=str(payload.run_id),
        thread_id=str(thread.id),
        tenant_id=str(tenant_id),
        agent_config=payload.agent_config,
    )

    _c = context.model_dump()
    add_run_context(_c, payload.run_id)

    try:
        yield db_run, thread, _c
    except Exception as e:
        logger.error(f"Error executing agent run pre yield: {e}")
        _c["storage"]["errors"].append(str(e))
        db_run.status = "failed"
        send_close_event(payload, "error", e)
        save_run_data(db_run, _c)

    finally:
        # save any data to cache if not failed
        if db_run.status != "failed":
            db_run.status = "completed"
        db_run.save()
        send_close_event(payload, "close")
        save_run_data(db_run, _c)
        clear_run_context(payload.run_id)


<<<<<<< HEAD
def memory_with_storage(
    thread_id, run_id, tenant_id
):

    storage = extensions_settings.chat_store_class(
        run_id=run_id, thread_id=thread_id, tenant_id=tenant_id
    )
=======
def memory_with_storage(thread_id, run_id, tenant_id):
    storage = SimpleChatStore(run_id=run_id, thread_id=thread_id, tenant_id=tenant_id)
>>>>>>> 10c72beb

    return Memory(
        storage=storage,
        index=thread_id,
        thread_id=thread_id,
    )


def store_remote_thread_message(data: ChatMessage, assistant_thread_id):
    """
    Add messages to remote thread
    Only for assistant mode
    """

    content = data.get_openai_assistant_messages()
    attachments = data.get_openai_assistant_attachments()
    # append any images to content
    file_attachments = []
    for idx, attachment in enumerate(attachments):
        if attachment.get("type") == "image_file":
            content.append(attachment)
        else:
            file_attachments.append(attachment)
    message = create_thread_message(assistant_thread_id, content, file_attachments)
    return message


def handle_assistant_run(
    data: StartRunSchema, thread: BaseThreadStore, run: BaseRunStorage, context: dict
):
    update_marvin_settings()
    # add message to local db(consider skipping this step until later)
    thread.add_message(data.message)
    remote_thread = thread.remote_thread()
    store_remote_thread_message(data.message, remote_thread.id)
    agent_config = data.agent_config

    # we don't persist assistants
    assistant = Assistant(
        model=agent_config.model,
        instructions=agent_config.get_instructions(),
        tools=agent_config.get_assistant_tools(),
        temperature=agent_config.temperature,
    )

    remote_run = remote_thread.run(
        assistant,
        event_handler_class=DefaultAssistantEventHandler,
        event_handler_kwargs={
            "context": context,
            "openai_run_id": run.id,
            "openai_thread_id": remote_thread.id,
            "openai_assistant_id": assistant.id,
            "memory": memory_with_storage(thread.id, run.id, data.tenant_id),
            "cache": extensions_settings.storage.cache,
        },
        tool_choice="auto",
        tools=agent_config.get_assistant_tools(),
    )
    run.external_id = remote_run.run.id
    run.save()
    send_close_event(data, "close")
    return remote_run


def handle_local_run(
    data: StartRunSchema, thread: BaseThreadStore, run: BaseRunStorage, context: dict
):
    update_litellm_settings()
    # memory to use, use the same memory object for handler and thread
    memory = memory_with_storage(thread.id, run.id, data.tenant_id)
    # the agent to use
    assistant = data.agent_config.as_assistant()
    # add an event handler to save run data and streaming
    handler = DefaultAssistantEventHandler(context=context, cache=extensions_settings.storage.cache, memory=memory)

    local_thread = LocalThread.create(
        id=thread.id,
        tenant_id=data.tenant_id,
        tags=data.tags,
        thread_storage=SimpleThreadStore(),
        memory=memory,
    )
    local_thread.add_message(data.message)

    local_run = local_thread.run(
        assistant=assistant,
        context=context,
        event_handler=handler,
    )
    send_close_event(data, "close")
    return local_run


def start_run(data: StartRunSchema):
    """
    Create a new agent run
    This is usually triggered in a separate thread, therefore you need to set tenant_id
    """
    set_current_tenant_id(data.tenant_id)

    # always call this first
    data = verify_runtime_config(data)

    assert (
        data.agent_config is not None
    ), "Agent config is required: Did you forget to call `verify_runtime_config?`"
    send_app_event(
        data.channel_id,
        data.thread_id,
        {
            "type": "start",
            "runId": data.run_id,
        },
    )

    # start a context manager here
    with run_context(data) as (run, thread, context):
        try:
            if data.agent_config.mode == "assistant":
                handle_assistant_run(data, thread, run, context)
            else:
                handle_local_run(data, thread, run, context)

        # capture asyncio error
        except asyncio.CancelledError as e:
            logger.error(f"Error executing agent run cancelled: {e}")
            send_close_event(data, "error", e)

        except Exception as e:
            logger.error(f"Error executing agent run: {e}")
            traceback.print_exc()
            send_close_event(data, "error", e)<|MERGE_RESOLUTION|>--- conflicted
+++ resolved
@@ -12,7 +12,6 @@
 from contextlib import contextmanager
 
 import litellm
-<<<<<<< HEAD
 
 import rich
 from marvin.extensions.event_handlers.default_assistant_event_handler import (
@@ -27,29 +26,13 @@
 from marvin.extensions.utilities.tenant import get_current_tenant_id, set_current_tenant_id
 from marvin.extensions.settings import extensions_settings
 
-=======
-import rich
-from apps.ai.schema import StartRunSchema
-from apps.common.logging import logger
-from apps.tenants.utils import get_current_tenant_id, set_current_tenant_id
-from django.conf import settings
-from django.core.cache import cache
->>>>>>> 10c72beb
 from marvin import settings as marvin_settings
 from marvin.beta.assistants import Assistant
 from marvin.extensions.event_handlers.default_assistant_event_handler import (
     DefaultAssistantEventHandler,
 )
 from marvin.extensions.memory.temp_memory import Memory
-<<<<<<< HEAD
 from marvin.extensions.storage.simple_chatstore import SimpleThreadStore
-=======
-from marvin.extensions.models import Agent, Run
-from marvin.extensions.storage.simple_chatstore import (
-    SimpleChatStore,
-    SimpleThreadStore,
-)
->>>>>>> 10c72beb
 from marvin.extensions.types import ChatMessage
 from marvin.extensions.types.agent import AgentConfig
 from marvin.extensions.utilities.assistants_api import create_thread_message
@@ -218,7 +201,6 @@
         clear_run_context(payload.run_id)
 
 
-<<<<<<< HEAD
 def memory_with_storage(
     thread_id, run_id, tenant_id
 ):
@@ -226,10 +208,6 @@
     storage = extensions_settings.chat_store_class(
         run_id=run_id, thread_id=thread_id, tenant_id=tenant_id
     )
-=======
-def memory_with_storage(thread_id, run_id, tenant_id):
-    storage = SimpleChatStore(run_id=run_id, thread_id=thread_id, tenant_id=tenant_id)
->>>>>>> 10c72beb
 
     return Memory(
         storage=storage,
