--- conflicted
+++ resolved
@@ -59,25 +59,13 @@
         arbitrary_types_allowed = True
 
     def default_config(self):
-<<<<<<< HEAD
         
         return [{
             "toolkit_id": "default_database",
             "config": {
                 "url": 'postgresql://postgres:postgres@localhost:5432/postgres',
-=======
-        from apps.databases.models import DatabaseSettings
-
-        return [
-            {
-                "toolkit_id": "default_database",
-                "config": {
-                    "url": DatabaseSettings.objects.get_default_tenant_database().url,
-                    "database": DatabaseSettings.objects.get_default_tenant_database().database,
-                },
->>>>>>> 10c72beb
             }
-        ]
+        }]
 
 
 def is_async_context():
