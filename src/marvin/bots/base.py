--- conflicted
+++ resolved
@@ -502,24 +502,12 @@
 
         import marvin.utilities.llms
 
-<<<<<<< HEAD
-        for msg in messages:
-            if msg.role == "system":
-                langchain_messages.append(SystemMessage(content=msg.content))
-            elif msg.role == "bot":
-                langchain_messages.append(AIMessage(content=msg.content))
-            elif msg.role == "user":
-                langchain_messages.append(HumanMessage(content=msg.content))
-            else:
-                raise ValueError(f"Unrecognized role: {msg.role}")
-=======
         langchain_messages = marvin.utilities.llms.prepare_messages(messages)
         llm = marvin.utilities.llms.get_llm(
             model_name=self.llm_model_name,
             temperature=self.llm_model_temperature,
             on_token_callback=on_token_callback,
         )
->>>>>>> dbaeded7
 
         if marvin.settings.verbose:
             messages_repr = "\n".join(repr(m) for m in langchain_messages)
