--- conflicted
+++ resolved
@@ -1,11 +1,11 @@
 import asyncio
 import json
 
-import redis
 import uvicorn
 from fastapi import FastAPI, HTTPException, Request
 from flows import handle_dalle_slash_command, handle_message, handle_reaction_added
 from marvin.utilities.logging import get_logger
+from marvin.utilities.redis import redis_client
 from marvin.utilities.slack import (
     SlackInteractionPayload,
     SlackPayload,
@@ -15,74 +15,18 @@
 from starlette.responses import JSONResponse
 
 app = FastAPI()
-<<<<<<< HEAD
 logger = get_logger("slackbot.app")
-redis_client = redis.StrictRedis(host="redis", port=6379, db=0, decode_responses=True)
 
 
 async def reacted_to_bot(ts: str | None) -> bool:
     """Check if a reaction is to a message sent by the bot."""
-    logger.debug_kv("Checking if reacted to bot", ts, "green")
-    return ts is not None and redis_client.get(f"message:{ts}") == "true"
-=======
-BOT_MENTION = r"<@(\w+)>"
-CACHE = TTLCache(maxsize=100, ttl=86400 * 7)
-
-
-@flow
-async def handle_message(payload: SlackPayload):
-    logger = get_logger("slackbot")
-    user_message = (event := payload.event).text
-    cleaned_message = re.sub(BOT_MENTION, "", user_message).strip()
-    logger.debug_kv("Handling slack message", user_message, "green")
-    if (user := re.search(BOT_MENTION, user_message)) and user.group(
-        1
-    ) == payload.authorizations[0].user_id:
-        thread = event.thread_ts or event.ts
-        assistant_thread = CACHE.get(thread, Thread())
-        CACHE[thread] = assistant_thread
-
-        await handle_keywords.submit(
-            message=cleaned_message,
-            channel_name=await get_channel_name(event.channel),
-            asking_user=event.user,
-            link=(  # to user's message
-                f"{(await get_workspace_info()).get('url')}archives/"
-                f"{event.channel}/p{event.ts.replace('.', '')}"
-            ),
-        )
-
-        with Assistant(
-            name="Marvin (from Hitchhiker's Guide to the Galaxy)",
-            tools=[task(multi_query_chroma), task(search_github_issues)],
-            instructions=(
-                "use chroma to search docs and github to search"
-                " issues and answer questions about prefect 2.x."
-                " you must use your tools in all cases except where"
-                " the user simply wants to converse with you."
-            ),
-        ) as assistant:
-            user_thread_message = await assistant_thread.add_async(cleaned_message)
-            await assistant_thread.run_async(assistant)
-            ai_messages = assistant_thread.get_messages(
-                after_message=user_thread_message.id
-            )
-            await task(post_slack_message)(
-                ai_response_text := "\n\n".join(
-                    m.content[0].text.value for m in ai_messages
-                ),
-                channel := event.channel,
-                thread,
-            )
-            logger.debug_kv(
-                success_msg := f"Responded in {channel}/{thread}",
-                ai_response_text,
-                "green",
-            )
-            return Completed(message=success_msg)
-    else:
-        return Completed(message="Skipping message not directed at bot", name="SKIPPED")
->>>>>>> fd84a448
+    try:
+        async with redis_client() as _redis:
+            logger.debug_kv("Checking if reacted to bot", ts, "green")
+            return ts is not None and _redis.get(f"message:{ts}") == "true"
+    except Exception as e:
+        logger.error_kv("Failed to check if reacted to bot", e, "red")
+        return False
 
 
 @app.post("/chat")
